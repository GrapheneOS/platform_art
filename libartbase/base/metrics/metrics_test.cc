--- conflicted
+++ resolved
@@ -331,18 +331,10 @@
                          int64_t minimum_value [[gnu::unused]],
                          int64_t maximum_value [[gnu::unused]],
                          const std::vector<uint32_t>& buckets) override {
-<<<<<<< HEAD
-      bool nonzero = false;
-      for (const auto value : buckets) {
-        nonzero |= (value != 0u);
-      }
-      EXPECT_TRUE(nonzero);
-=======
       EXPECT_NE(buckets[0], 0u) << "Bucket 0 should have a non-zero value";
       for (size_t i = 1; i < buckets.size(); i++) {
         EXPECT_EQ(buckets[i], 0u) << "Bucket " << i << " should have a zero value";
       }
->>>>>>> 0e84c3fd
     }
   } first_backend;
 
@@ -380,18 +372,10 @@
                          int64_t minimum_value [[gnu::unused]],
                          int64_t maximum_value [[gnu::unused]],
                          const std::vector<uint32_t>& buckets) override {
-<<<<<<< HEAD
-      bool nonzero = false;
-      for (const auto value : buckets) {
-        nonzero |= (value != 0u);
-      }
-      EXPECT_TRUE(nonzero);
-=======
       EXPECT_NE(buckets[0], 0u) << "Bucket 0 should have a non-zero value";
       for (size_t i = 1; i < buckets.size(); i++) {
         EXPECT_EQ(buckets[i], 0u) << "Bucket " << i << " should have a zero value";
       }
->>>>>>> 0e84c3fd
     }
   } second_backend;
 
